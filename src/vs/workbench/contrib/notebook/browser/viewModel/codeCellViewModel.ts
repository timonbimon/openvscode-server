/*---------------------------------------------------------------------------------------------
 *  Copyright (c) Microsoft Corporation. All rights reserved.
 *  Licensed under the MIT License. See License.txt in the project root for license information.
 *--------------------------------------------------------------------------------------------*/

import { Emitter, Event } from 'vs/base/common/event';
import * as UUID from 'vs/base/common/uuid';
import * as editorCommon from 'vs/editor/common/editorCommon';
import * as model from 'vs/editor/common/model';
import { ITextModelService } from 'vs/editor/common/services/resolverService';
import { PrefixSumComputer } from 'vs/editor/common/viewModel/prefixSumComputer';
import { BOTTOM_CELL_TOOLBAR_HEIGHT, CELL_MARGIN, CELL_RUN_GUTTER, CELL_STATUSBAR_HEIGHT, EDITOR_BOTTOM_PADDING, EDITOR_TOOLBAR_HEIGHT, EDITOR_TOP_MARGIN, EDITOR_TOP_PADDING } from 'vs/workbench/contrib/notebook/browser/constants';
import { CellEditState, CellFindMatch, CodeCellLayoutChangeEvent, CodeCellLayoutInfo, ICellViewModel, NotebookLayoutInfo } from 'vs/workbench/contrib/notebook/browser/notebookBrowser';
import { NotebookCellTextModel } from 'vs/workbench/contrib/notebook/common/model/notebookCellTextModel';
import { CellKind, NotebookCellOutputsSplice } from 'vs/workbench/contrib/notebook/common/notebookCommon';
import { BaseCellViewModel } from './baseCellViewModel';
import { NotebookEventDispatcher } from 'vs/workbench/contrib/notebook/browser/viewModel/eventDispatcher';

export class CodeCellViewModel extends BaseCellViewModel implements ICellViewModel {
	cellKind: CellKind.Code = CellKind.Code;
	protected readonly _onDidChangeOutputs = new Emitter<NotebookCellOutputsSplice[]>();
	readonly onDidChangeOutputs = this._onDidChangeOutputs.event;
	private _outputCollection: number[] = [];
	private _selfSizeMonitoring: boolean = false;
	set selfSizeMonitoring(newVal: boolean) {
		this._selfSizeMonitoring = newVal;
	}

	get selfSizeMonitoring() {
		return this._selfSizeMonitoring;
	}

	private _outputsTop: PrefixSumComputer | null = null;
	get outputs() {
		return this.model.outputs;
	}

	protected readonly _onDidChangeLayout = new Emitter<CodeCellLayoutChangeEvent>();
	readonly onDidChangeLayout = this._onDidChangeLayout.event;

	private _editorHeight = 0;
	set editorHeight(height: number) {
		this._editorHeight = height;

		this.layoutChange({ editorHeight: true });
	}

	get editorHeight() {
		return this._editorHeight;
	}

	private _hoveringOutput: boolean = false;
	public get outputIsHovered(): boolean {
		return this._hoveringOutput;
	}

	public set outputIsHovered(v: boolean) {
		this._hoveringOutput = v;
		this._onDidChangeState.fire({ outputIsHoveredChanged: true });
	}

	private _layoutInfo: CodeCellLayoutInfo;

	get layoutInfo() {
		return this._layoutInfo;
	}

	constructor(
		readonly viewType: string,
		readonly notebookHandle: number,
		readonly model: NotebookCellTextModel,
		initialNotebookLayoutInfo: NotebookLayoutInfo | null,
		readonly eventDispatcher: NotebookEventDispatcher,
		@ITextModelService private readonly _modelService: ITextModelService,
	) {
		super(viewType, notebookHandle, model, UUID.generateUuid());
		this._register(this.model.onDidChangeOutputs((splices) => {
			this._outputCollection = new Array(this.model.outputs.length);
			this._outputsTop = null;
			this._onDidChangeOutputs.fire(splices);
		}));

		this._outputCollection = new Array(this.model.outputs.length);

		this._layoutInfo = {
			fontInfo: initialNotebookLayoutInfo?.fontInfo || null,
			editorHeight: 0,
			editorWidth: initialNotebookLayoutInfo ? this.computeEditorWidth(initialNotebookLayoutInfo!.width) : 0,
			outputContainerOffset: 0,
			outputTotalHeight: 0,
			totalHeight: 0,
			indicatorHeight: 0,
			bottomToolbarOffset: 0
		};
	}

	private computeEditorWidth(outerWidth: number): number {
		return outerWidth - (CELL_MARGIN * 2 + CELL_RUN_GUTTER);
	}

	layoutChange(state: CodeCellLayoutChangeEvent) {
		// recompute
		this._ensureOutputsTop();
		const outputTotalHeight = this._outputsTop!.getTotalValue();
		const totalHeight = EDITOR_TOOLBAR_HEIGHT + this.editorHeight + EDITOR_TOP_MARGIN + outputTotalHeight + BOTTOM_CELL_TOOLBAR_HEIGHT + CELL_STATUSBAR_HEIGHT;
		const indicatorHeight = this.editorHeight + CELL_STATUSBAR_HEIGHT + outputTotalHeight;
		const outputContainerOffset = EDITOR_TOOLBAR_HEIGHT + EDITOR_TOP_MARGIN + this.editorHeight + CELL_STATUSBAR_HEIGHT;
		const bottomToolbarOffset = totalHeight - BOTTOM_CELL_TOOLBAR_HEIGHT;
		const editorWidth = state.outerWidth !== undefined ? this.computeEditorWidth(state.outerWidth) : this._layoutInfo?.editorWidth;
		this._layoutInfo = {
			fontInfo: state.font || null,
			editorHeight: this._editorHeight,
			editorWidth,
			outputContainerOffset,
			outputTotalHeight,
			totalHeight,
			indicatorHeight,
			bottomToolbarOffset: bottomToolbarOffset
		};

		if (state.editorHeight || state.outputHeight) {
			state.totalHeight = true;
		}

		this._fireOnDidChangeLayout(state);
	}

	private _fireOnDidChangeLayout(state: CodeCellLayoutChangeEvent) {
		this._onDidChangeLayout.fire(state);
	}

	restoreEditorViewState(editorViewStates: editorCommon.ICodeEditorViewState | null, totalHeight?: number) {
		super.restoreEditorViewState(editorViewStates);
		if (totalHeight !== undefined) {
			this._layoutInfo = {
				fontInfo: this._layoutInfo.fontInfo,
				editorHeight: this._layoutInfo.editorHeight,
				editorWidth: this._layoutInfo.editorWidth,
				outputContainerOffset: this._layoutInfo.outputContainerOffset,
				outputTotalHeight: this._layoutInfo.outputTotalHeight,
				totalHeight: totalHeight,
				indicatorHeight: this._layoutInfo.indicatorHeight,
				bottomToolbarOffset: this._layoutInfo.bottomToolbarOffset
			};
		}
	}

	hasDynamicHeight() {
		if (this.selfSizeMonitoring) {
			// if there is an output rendered in the webview, it should always be false
			return false;
		}

		if (this.outputs && this.outputs.length > 0) {
			// if it contains output, it will be marked as dynamic height
			// thus when it's being rendered, the list view will `probeHeight`
			// inside which, we will check domNode's height directly instead of doing another `renderElement` with height undefined.
			return true;
		}
		else {
			return false;
		}
	}

	getHeight(lineHeight: number) {
		if (this._layoutInfo.totalHeight === 0) {
			return EDITOR_TOOLBAR_HEIGHT + EDITOR_TOP_MARGIN + this.lineCount * lineHeight + EDITOR_TOP_PADDING + EDITOR_BOTTOM_PADDING + BOTTOM_CELL_TOOLBAR_HEIGHT;
		} else {
			return this._layoutInfo.totalHeight;
		}
	}

<<<<<<< HEAD
	/**
	 * Text model is used for editing.
	 */
=======
	save() {
		if (this._textModel && !this._textModel.isDisposed() && this.editState === CellEditState.Editing) {
			this.model.source = this._textModel.getLinesContent();
		}
	}

>>>>>>> d1cd816e
	async resolveTextModel(): Promise<model.ITextModel> {
		if (!this._textModel) {
			const ref = await this._modelService.createModelReference(this.model.uri);
			this._textModel = ref.object.textEditorModel;
			this._register(ref);
			this._register(this._textModel.onDidChangeContent(() => {
				this.editState = CellEditState.Editing;
				this.model.contentChange();
				this._onDidChangeState.fire({ contentChanged: true });
			}));
		}

		return this._textModel;
	}

	onDeselect() {
		this.editState = CellEditState.Preview;
	}

	updateOutputHeight(index: number, height: number) {
		if (index >= this._outputCollection.length) {
			throw new Error('Output index out of range!');
		}

		this._outputCollection[index] = height;
		this._ensureOutputsTop();
		this._outputsTop!.changeValue(index, height);
		this.layoutChange({ outputHeight: true });
	}

	getOutputOffset(index: number): number {
		this._ensureOutputsTop();

		if (index >= this._outputCollection.length) {
			throw new Error('Output index out of range!');
		}

		const offset = this._outputsTop!.getAccumulatedValue(index - 1);
		return this.layoutInfo.outputContainerOffset + offset;
	}

	spliceOutputHeights(start: number, deleteCnt: number, heights: number[]) {
		this._ensureOutputsTop();

		this._outputsTop!.removeValues(start, deleteCnt);
		if (heights.length) {
			const values = new Uint32Array(heights.length);
			for (let i = 0; i < heights.length; i++) {
				values[i] = heights[i];
			}

			this._outputsTop!.insertValues(start, values);
		}

		this.layoutChange({ outputHeight: true });
	}

	private _ensureOutputsTop(): void {
		if (!this._outputsTop) {
			const values = new Uint32Array(this._outputCollection.length);
			for (let i = 0; i < this._outputCollection.length; i++) {
				values[i] = this._outputCollection[i];
			}

			this._outputsTop = new PrefixSumComputer(values);
		}
	}

	private readonly _hasFindResult = this._register(new Emitter<boolean>());
	public readonly hasFindResult: Event<boolean> = this._hasFindResult.event;

	startFind(value: string): CellFindMatch | null {
		const matches = super.cellStartFind(value);

		if (matches === null) {
			return null;
		}

		return {
			cell: this,
			matches
		};
	}
}<|MERGE_RESOLUTION|>--- conflicted
+++ resolved
@@ -170,18 +170,9 @@
 		}
 	}
 
-<<<<<<< HEAD
 	/**
 	 * Text model is used for editing.
 	 */
-=======
-	save() {
-		if (this._textModel && !this._textModel.isDisposed() && this.editState === CellEditState.Editing) {
-			this.model.source = this._textModel.getLinesContent();
-		}
-	}
-
->>>>>>> d1cd816e
 	async resolveTextModel(): Promise<model.ITextModel> {
 		if (!this._textModel) {
 			const ref = await this._modelService.createModelReference(this.model.uri);
